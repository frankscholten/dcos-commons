--- conflicted
+++ resolved
@@ -415,11 +415,7 @@
                     start_config = launch_ccm_cluster.StartConfig(private_agents=6)
                     avail_cluster = clustinfo.start_cluster(start_config,
                             reporting_name="Cluster %s" % human_count)
-<<<<<<< HEAD
-                    logger.info("launched cluster info: %s", avail_cluster)
-=======
                     cli_install.ensure_cli_downloaded(avail_cluster.url, get_work_dir())
->>>>>>> 5cdd6fd3
                 elif not avail_cluster:
                     # We're not supposed to start more clusters, so wait, and
                     # check for test completion.

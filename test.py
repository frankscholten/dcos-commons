#!/usr/bin/env python3
import os
import sys

import argparse
import logging
import shutil
import subprocess
import tempfile
import time

def get_repo_root():
    return os.path.dirname(sys.argv[0])

logger = logging.getLogger("dcos-commons-test")
logging.basicConfig(level=logging.INFO, format="%(asctime)s %(name)s %(message)s")

sys.path.append(os.path.join(get_repo_root(), 'tools'))
import clustinfo
import fwinfo
import launch_ccm_cluster


work_dir = None
def get_work_dir():
    global work_dir
    if not work_dir:
        work_dir = tempfile.mkdtemp(prefix='test_workdir_', dir=get_repo_root())
        logger.info("Using %s for test run files", work_dir)
    return work_dir

work_dir = None
def get_work_dir():
    global work_dir
    if not work_dir:
        work_dir = tempfile.mkdtemp(prefix='test_workdir', dir=get_repo_root())
        logger.info("Using %s for test run files", work_dir)
    return work_dir

def parse_args(args=sys.argv):
    parser = argparse.ArgumentParser(description="Optionally build and test dcos-commons frameworks")
    parser.add_argument("--test-only", action='store_false', dest='run_build',
            help="requires a prior build")
    parser.add_argument("--build-only", action='store_false', dest='run_tests')
    parser.add_argument("--parallel", action='store_true',
            help="Use more than one cluster to try to speed up the tests")
    parser.add_argument("--cluster-count", type=int, default=2,
            help="Ignored unless using --parallel.  "
                 "Number of clusters to run tests on. "
                 "Large values are likely to break CCM.")
    parser.add_argument("--order", choices=('random', 'ordered'), default='random',
            help="Run tests in random order, or the order given on the command line.  "
            "In the case of no tests listed, ordered means alpha order.")
    parser.add_argument("--cluster-url", help="Use this already existing cluster, "
            "don't bring up new ones.")
    parser.add_argument("--cluster-token", help="Auth access when using cluster-url.")
    parser.add_argument("--cluster-teardown", choices=('success-only', 'always', 'never'),
            default='success-only',
            help="On test completion, shut down any cluster(s) automatically created.  "
            'For "success-only", test failures will leave the cluster running.')
    parser.add_argument("test", nargs="*", help="Test or tests to run.  "
            "If no args provided, run all.")
    return parser.parse_args()

class TestRequirementsNotMet(Exception):
    pass

class CommandFailure(Exception):
    pass

def detect_requirements():
    "Log all requirements met or not met, then throw exception if any not met"
    logger.info("Checking requirements")
    def have_command(cmd):
        if not shutil.which(cmd):
            logger.info("command %s ... missing. FAIL" % cmd)
            return False
        else:
            logger.info("command %s ... found." % cmd)
            return True

    def docker_works():
        exit_code = subprocess.call(['docker', 'ps'], stdout=subprocess.DEVNULL)
        if exit_code == 0:
            logger.info("docker is ... working.")
            return True
        else:
            logger.info("docker is ... not working.  FAIL")
            return False

    def have_or_can_create_cluster():
        if 'CLUSTER_URL' in os.environ:
            if 'CLUSTER_AUTH_TOKEN' in os.environ:
                logger.info("cluster env provided.")
                # TODO: try to access cluster
                return True
            else:
                logger.info("cluster url provided, but not auth token: TODO -- check if can access with cli.")
                logger.info("For now, proceeding with prayer")
                # TODO
                return True
        if 'CCM_AUTH_TOKEN' in os.environ:
            logger.info("ccm auth token provided.")
            return True
        else:
            logger.info("No CLUSTER_URL or CCM_AUTH_TOKEN provided. FAIL")
            return False

    def have_gopath():
        if 'GOPATH' in os.environ:
            logger.info("GOPATH is ... set.")
            return True
        else:
            logger.info("GOPATH is ... not set.  FAIL")
            return False

    def have_ssh_key():
        try:
            completed_cmd = subprocess.run(['ssh-add', '-l'], stdout=subprocess.PIPE)
            if completed_cmd.returncode != 0:
                logger.info("ssh-add invocation returned failure.  FAIL")
                return False
            if b'SHA256:i+SOiM8V5+yI3C0LoNlPaDk+ffCdOk2ZmDWoRIK8aw4' in completed_cmd.stdout:
                logger.info("ssh-agent .. has ec2 key.")
                return True
            else:
                logger.info("ssh-agent .. does not have ec2 key.  FAIL")
                return False
        except:
            logger.info("ssh-add invocation failed.  FAIL")
            return False

    results = {}

    # build requirements
    results['java'] = have_command("java")
    results['go'] = have_command("go")
    results['gopath'] = have_gopath()
    # TODO: verify libssl-dev or equivalent installed
    # In other words: #include <openssl/opensslv.h> should work

    if sys.platform != 'darwin':
        results['upx'] = have_command("upx")

    # upload requirements
    results['aws'] = have_command("aws")
    # TODO: verify can access our s3 bucket

    results['docker'] = have_command("docker")
    if results['docker']:
        results['docker_works'] = docker_works()
    # TODO: validate we have the docker access

    # test requirements
    results['virtualenv'] = have_command("virtualenv")
    results['cluster'] = have_or_can_create_cluster()
    results['ec2_ssh_key'] = have_ssh_key()
    results['jq'] = have_command("jq")

    failures = [v for v in results.values() if v==False]
    if failures:
        msg = "Requirements not met."
        logger.info(msg)
        raise TestRequirementsNotMet(msg, results)
    logger.info("All (tested) requirements met.")
    return results

def get_cluster():
    "Bring up a cluster and return, or return an already running cluster"
    pass

def setup_frameworks(run_attrs):
    if not run_attrs.test:
        fwinfo.autodiscover_frameworks()
    else:
        for framework in run_attrs.test:
            fwinfo.add_framework(framework)

    if run_attrs.order == "random":
        fwinfo.shuffle_order()

    fw_names = fwinfo.get_framework_names()
    logger.info("Frameworks initialized: %s", ", ".join(fw_names))


def _action_wrapper(action_name, framework, function, *args):
    framework.start_action(action_name)
    try:
        val = function(*args)
        framework.finish_action_ok(action_name)
        return val
    except:
        framework.finish_action_fail(action_name)
        raise

def build_and_upload(run_attrs=parse_args([])):
    """
    Build a list of framework scheduler and put them at URLs so a cluster can use it.
    build() and upload()should be two different functions, but that's a
    project for another day.

    run_attrs takes defaults from the argument parser with no arguments
    """
    for framework in fwinfo.get_frameworks():
        func = build_and_upload_single
        args = framework, run_attrs
        _action_wrapper("build %s" % framework.name,
                framework, func, *args)

# TODO: consider moving this to Nexus
def _upload_proxylite(framework):
    logger.info("trying to push proxylite to docker [1/2]")
    cmd_args = ['bash', 'frameworks/proxylite/scripts/ci.sh', 'pre-test']
    completed_cmd = subprocess.run(cmd_args)
    if completed_cmd.returncode == 0:
        logger.info("docker push succeeded.")
    else:
        logger.info("docker push failed; sleeping 5 seconds (XXX)")
        time.sleep(5)
        logger.info("trying to push proxylite to docker [2/2]")
        completed_cmd = subprocess.run(cmd_args)
        if completed_cmd.returncode == 0:
            logger.info("docker push succeeded.")
        else:
            logger.info("docker push failed; aborting proxylite test")
            raise CommandFailure(cmd_args)
    logger.info("Push of proxylite to docker complete.")

def _make_url_path(framework):
    return os.path.join(framework.dir, "%s-framework-url" % framework.name)

def _build_upload_aws(framework):
    # Gross hack to just get a return value, hopfully kill this soon.
    custom_env = os.environ.copy()
    url_textfile_path = _make_url_path(framework)
    if os.path.isfile(url_textfile_path):
        logger.info("Removing stale url textfile (%s) from prior run", url_textfile_path)
        os.unlink(url_textfile_path)
    custom_env['UNIVERSE_URL_PATH'] = url_textfile_path

    logger.info("Building %s and uploading to aws.", framework.name)
    cmd_args = [framework.buildscript, 'aws']
    completed_cmd = subprocess.run(cmd_args, env=custom_env)
    if completed_cmd.returncode != 0:
        msg = "%s invocation returned failure.  FAIL" % framework.buildscript
        logger.info("build & push script failed: %s, aborting %s test", msg, framework.name)
        raise CommandFailure(cmd_args)
    if not os.path.isfile(url_textfile_path):
        template = "%s failed to create output url textfile %s.  FAIL"
        msg = template % (framework.buildscript, framework.name)
        raise CommandFailure(cmd_args)
    with open(url_textfile_path) as url_file:
        stub_url = url_file.read().strip()
    framework.stub_universe_url = stub_url

def _recover_stub_urls(run_attrs, repo_root):
    """If run with test_only, acquire the stub_universe urls from the
    filesystem.
    Will fail with exception if they're not present.
    """
    for framework in fwinfo.get_frameworks():
        url_textfile_path = _make_url_path(framework)
        try:
            with open(url_textfile_path) as url_file:
                stub_url = url_file.read().strip()
            framework.stub_universe_url = stub_url
        except:
            logger.error("Failed to open universe url_file=%s for framework=%s",
                    url_textfile_path, framework.name)
            raise


def build_and_upload_single(framework, run_attrs):
    """Build a framework scheduler and put it at URL so a cluster can use it.
    build() and upload()should be two different functions, but that's a
    project for another day.
    """
    logger.info("Starting build & upload for %s", framework.name)

    if framework.name == 'proxylite':
        func = _upload_proxylite
        args = framework,
        _action_wrapper("upload proxylite",
                framework, func, *args)

    # TODO handle stub universes?  Only for single?

    # TODO build and push should probably be broken out as two recorded actions
    func = _build_upload_aws
    args = framework,
    _action_wrapper("upload %s to aws" % framework.name,
            framework, func, *args)

    logger.info("Built/uploladed framework=%s stub_universe_url=%s.",
            framework.name, framework.stub_universe_url)


def setup_clusters(run_attrs):
    if not run_attrs.parallel:
        count = 1
    else:
        count = run_attrs.cluster_count
    if count == 1 and run_attrs.cluster_url and run_attrs.cluster_token:
        clustinfo.add_running_cluster(run_attrs.cluster_url,
                run_attrs.cluster_token)
        return
    elif count > 1 and (run_attrs.cluster_url):
        sys.exit("Sorry, no support for multiple externally set up clusters yet.")
    for i in range(count):
        human_count = i+1
        clustinfo.start_cluster(reporting_name="cluster number %s" % human_count)

def teardown_clusters():
    logger.info("Shutting down all clusters.")
    clustinfo.shutdown_clusters()

def _one_cluster_linear_tests(run_attrs, repo_root):
    if run_attrs.cluster_url:
        clustinfo.add_running_cluster(run_attrs.cluster_url,
                                      run_attrs.cluster_token)
    else:
        start_config = launch_ccm_cluster.StartConfig(private_agents=6)
        clustinfo.start_cluster(start_config)

    cluster = clustinfo._clusters[0]
    for framework in fwinfo.get_frameworks():
        func = run_test
        args = framework, cluster, repo_root
        _action_wrapper("Run %s tests" % framework.name,
                framework, func, *args)
    # we don't handle exceptions here, so any failures will stop us from
    # getting this far.
    all_passed = True
    return all_passed

def _handle_test_completions():
    all_tests_ok = True
    for framework in fwinfo.get_frameworks():
        if not framework.running:
            # never started
            continue
        pollval = framework.popen.poll()
        if pollval == None:
            # probably still running; try again later
            continue
        action_name = "Test %s completed" % framework.name
        framework.start_action(action_name)
        logger.info("%s test exit code: %s", framework.name, pollval)
        if pollval == 0:
            # test exited with success
            logger.info("%s tests completed successfully.  PASS",
                        framework.name)
        else:
            logger.info("%s tests failed.  FAILED", framework.name)
            all_tests_ok = False

        framework.running = False
        logger.info("%s unclaiming cluster id %s", framework.name,
                framework.cluster.cluster_id)
        framework.cluster.unclaim(framework)
        framework.cluster = None

        logger.info("%s test output follows ------------>>>>>>", framework.name)
        framework.output_file.seek(0)
        for line in framework.output_file:
            sys.stdout.buffer.write(line)
        sys.stdout.flush()
        framework.output_file.close()
        logger.info("<<<<<<------------ end %s test output", framework.name)

        if pollval == 0:
            framework.finish_action_ok(action_name)
        else:
            framework.finish_action_fail(action_name)

    return all_tests_ok


def _multicluster_linear_per_cluster(run_attrs, repo_root):
    test_list = list(fwinfo.get_framework_names())
    next_test = None
    all_ok = False # only one completion state out of the loop
    try:
        while True:
            # acquire the next test, if there is one
            if not next_test and test_list:
                next_test = test_list.pop(0)
                logger.info("Next test to run: %s", next_test)
            if next_test:
                # we have a test to run, find a cluster to run it on.
                avail_cluster = clustinfo.get_idle_cluster()
                logger.debug("avail_cluster=%s", avail_cluster)
                if not avail_cluster and clustinfo.running_count() < run_attrs.cluster_count:
                    # we're supposed to start more clusters, so do so
                    human_count = clustinfo.running_count()+1
                    logger.info("Launching cluster %s towards count %s",
                                  human_count, run_attrs.cluster_count)
                    # TODO: retry cluster launches
                    start_config = launch_ccm_cluster.StartConfig(private_agents=6)
                    avail_cluster = clustinfo.start_cluster(start_config,
                            reporting_name="Cluster %s" % human_count)
                    logger.info("launched cluster info: %s", avail_cluster)
                elif not avail_cluster:
                    # We're not supposed to start more clusters, so wait, and
                    # check for test completion.
                    info_bits = []
                    for cluster in clustinfo._clusters:
                        template = "cluster_id=%s in use by frameworks=%s"
                        info_bits.append(template % (cluster.cluster_id,
                                                     cluster.in_use()))
                    logger.info("Waiting for cluster to launch %s; %s",
                                  next_test, ", ".join(info_bits))
                    # TODO: report .out sizes for running tests
                    time.sleep(30) # waiting for an available cluster
                    # meanwhile, a test might finish
                    all_ok = _handle_test_completions()
                    if not all_ok:
                        logger.info("Some tests failed; aborting early") # TODO paramaterize
                        break
                    continue

                # At this point, we have a cluster and a test, so start it.
                logger.info("Testing framework=%s in background on cluster=%s.",
                             next_test, avail_cluster.cluster_id)
                framework = fwinfo.get_framework(next_test)
                func = start_test_background
                args = framework, avail_cluster, repo_root
                _action_wrapper("Launch %s tests" % framework.name,
                        framework, func, *args)
                next_test = None
                avail_cluster = None
            else:
                # No tests left, handle completion and waiting for completion.
                if not fwinfo.running_frameworks():
                    logger.info("No framework tests running.  All done.")
                    all_ok = True
                    break # all tests done
                logger.info("No framework tests to launch, waiting for completions.")
                # echo status
                time.sleep(30) # waiting for tests to complete

            # after launching a test, or waiting, check for test completion.
            all_ok = _handle_test_completions()
            if not all_ok:
                logger.info("Some tests failed; aborting early") # TODO paramaterize
                break
    finally:
        # TODO probably should also make this teardown optional
        for framework_name in fwinfo.get_framework_names():
            logger.info("Terminating subprocess for framework=%s", framework_name)
            framework = fwinfo.get_framework(framework_name)
            if framework.popen:
                framework.popen.terminate() # does nothing if already completed
    return all_ok

def run_tests(run_attrs, repo_root):
    logger.info("cluster_teardown policy: %s", run_attrs.cluster_teardown)
    try: # all clusters are set up inside this try
        all_passed = False
        if run_attrs.parallel:
            logger.debug("Running m ulticluster test run")
            all_passed = _multicluster_linear_per_cluster(run_attrs, repo_root)
        else:
            all_passed = _one_cluster_linear_tests(run_attrs, repo_root)
    finally:
        if run_attrs.cluster_teardown == "always":
            teardown_clusters()
        elif run_attrs.cluster_teardown == "success-only" and all_passed:
            teardown_clusters()

        for cluster in clustinfo._clusters:
            logger.debug("Cluster still running: url=%s id=%s auth_token=%s",
                         cluster.url, cluster.cluster_id, cluster.auth_token)


def _setup_strict(framework, cluster, repo_root):
    "Do cruft required to create the roles for the framework"
    security = os.environ.get('SECURITY', '')
    logger.info("SECURITY set to: '%s'", security)
    if security == "strict":
        logger.info("running %s role strict setup script(s)", framework.name)
        perm_setup_script = os.path.join(repo_root, 'tools', 'setup_permissions.sh')

        custom_env = os.environ.copy()
        custom_env['CLUSTER_URL'] = cluster.url
        custom_env['CLUSTER_AUTH_TOKEN'] = cluster.auth_token

        for script_num in (1, 2):
            role_arg = '%s%s-role' % (framework.name, script_num)
            cmd_args = [perm_setup_script, 'root', role_arg]

            completed_cmd = subprocess.run(cmd_args, env=custom_env)
            if completed_cmd.returncode != 0:
                msg = "%s invocation returned failure.  FAIL"
                logger.info(msg, " ".join(cmd_args))
                raise CommandFailure(cmd_args)

        logger.info("%s role setup script(s) completed", framework.name)

def start_test_background(framework, cluster, repo_root):
    """Start one test on a cluster as a subprocess.
    The state of these subprocesses lives in the framework objects stored in
    the fwinfo module
    """
    logger.info("Starting cluster configure & test run for %s (will background)",
                framework.name)
    _setup_strict(framework, cluster, repo_root)

    logger.info("Launching shakedown for %s", framework.name)

    custom_env = os.environ.copy()
    custom_env['TEST_GITHUB_LABEL'] = framework.name
    custom_env['STUB_UNIVERSE_URL'] = framework.stub_universe_url
    custom_env['CLUSTER_URL'] = cluster.url
    custom_env['CLUSTER_AUTH_TOKEN'] = cluster.auth_token

    runtests_script = os.path.join(repo_root, 'tools', 'run_tests.py')

    # Why this trailing slash here? no idea.
    framework_testdir = os.path.join(framework.dir, 'tests') + "/"
    cmd_args = [runtests_script, 'shakedown', framework_testdir]

    output_filename = os.path.join(get_work_dir(), "%s.out" % framework.name)
    output_file = open(output_filename, "w+b")
    popen_obj = subprocess.Popen(cmd_args, stdout=output_file,
                                 stderr=output_file, env=custom_env)

    framework.running = True
    framework.popen = popen_obj
    framework.output_file = output_file
    framework.cluster = cluster
    cluster.claim(framework)
    logger.info("Shakedown for %s now running in background", framework.name)

def run_test(framework, cluster, repo_root):
    "Run one test on a cluster in a blocking fashion"
    logger.info("Starting cluster configure & test run for %s", framework.name)
    _setup_strict(framework, cluster, repo_root)

    logger.info("launching shakedown for %s", framework.name)
    custom_env = os.environ.copy()
    custom_env['STUB_UNIVERSE_URL'] = framework.stub_universe_url
    custom_env['TEST_GITHUB_LABEL'] = framework.name
    custom_env['CLUSTER_URL'] = cluster.url
    custom_env['CLUSTER_AUTH_TOKEN'] = cluster.auth_token
    runtests_script = os.path.join(repo_root, 'tools', 'run_tests.py')
    # Why this trailing slash here? no idea.
    framework_testdir = os.path.join(framework.dir, 'tests') + "/"
    cmd_args = [runtests_script, 'shakedown', framework_testdir]
    completed_cmd = subprocess.run(cmd_args, env=custom_env)
    if completed_cmd.returncode != 0:
        msg = "Test script: %s invocation returned failure for %s.  FAIL"
        logger.info(msg, runtests_script, framework.name)
        raise CommandFailure(cmd_args)

def report_failed_actions():
    "Do useful things with the recorded successful and failed actions"
    # These are our data sources
    cluster_launch_attempts = clustinfo.get_launch_attempts()
    _ = cluster_launch_attempts
    for framework in fwinfo.get_frameworks():
        actions = framework.actions
        _ = actions
    # We actually have no functionality to report them right now.
    pass

def main():
    run_attrs = parse_args()
    try:
        detect_requirements()
    except TestRequirementsNotMet:
        logger.error("Aborting run.")
        return False

    repo_root = get_repo_root()
    fwinfo.init_repo_root(repo_root)

    setup_frameworks(run_attrs)

    try:
        if run_attrs.run_build:
            build_and_upload(run_attrs)

        if run_attrs.run_tests:
            # if we're only testing, use stub_universes from before (they're
            # normally calculated during the build)
            if not run_attrs.run_build:
                _recover_stub_urls(run_attrs, repo_root)
            run_tests(run_attrs, repo_root)
    finally:
<<<<<<< HEAD
        emit_junit_xml()
=======
        report_failed_actions()
>>>>>>> 685fa64b
    return True

if __name__ == "__main__":
    if not main():
        sys.exit(1)<|MERGE_RESOLUTION|>--- conflicted
+++ resolved
@@ -588,11 +588,7 @@
                 _recover_stub_urls(run_attrs, repo_root)
             run_tests(run_attrs, repo_root)
     finally:
-<<<<<<< HEAD
-        emit_junit_xml()
-=======
         report_failed_actions()
->>>>>>> 685fa64b
     return True
 
 if __name__ == "__main__":

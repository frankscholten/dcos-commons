--- conflicted
+++ resolved
@@ -16,15 +16,8 @@
         // Generate a ConfigStore<SpecStore> from existing ConfigStore<KafkaSchedulerConfiguration>
 
         DefaultServiceSpec.newBuilder().name("kafka");
-<<<<<<< HEAD
-
     }
 
-=======
-
-    }
-
->>>>>>> 155d6e05
     public static boolean checkUpdate(){
         if (System.getenv("CONFIG_UPGRADE") != null) {
             LOGGER.info("++++++++++++++++++++++++++++++++++++++++++++++++++++++++\n"
@@ -34,6 +27,4 @@
         }
         return false;
     }
-
-
 }
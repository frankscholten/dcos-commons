package org.apache.mesos.specification;

import org.apache.mesos.Protos;
import org.apache.mesos.Scheduler;
import org.apache.mesos.SchedulerDriver;
import org.apache.mesos.api.JettyApiServer;
import org.apache.mesos.config.ConfigStoreException;
import org.apache.mesos.scheduler.DefaultScheduler;
import org.apache.mesos.scheduler.SchedulerDriverFactory;
import org.apache.mesos.scheduler.SchedulerUtils;
import org.apache.mesos.scheduler.plan.Plan;
import org.apache.mesos.specification.yaml.YAMLServiceSpecFactory;
import org.apache.mesos.state.StateStore;
import org.slf4j.Logger;
import org.slf4j.LoggerFactory;

import java.io.File;
import java.io.IOException;
import java.util.Collection;
import java.util.Collections;
import java.util.Optional;

/**
 * This class is a default implementation of the Service interface.  It serves mainly as an example
 * with hard-coded values for "user", and "master-uri", and failover timeouts.  More sophisticated
 * services may want to implement the Service interface directly.
 * <p>
 * Customizing the runtime user for individual tasks may be accomplished by customizing the 'user'
 * field on CommandInfo returned by {@link TaskSpecification#getCommand()}.
 */
public class DefaultService implements Service {
    private static final int TWO_WEEK_SEC = 2 * 7 * 24 * 60 * 60;
    private static final String USER = "root";
    private static final Logger LOGGER = LoggerFactory.getLogger(DefaultService.class);

    private int apiPort;
    private String zkConnectionString;

    private StateStore stateStore;
<<<<<<< HEAD
    private ServiceSpec serviceSpec;
=======
    private ServiceSpec serviceSpecification;
>>>>>>> 48a4dcde

    public DefaultService() {}

    public DefaultService(String yamlSpecification) throws IOException {
        final PlanGenerator planGenerator = new DefaultPlanGenerator();
        final ServiceSpec serviceSpecification = YAMLServiceSpecFactory.generateFromYAML(yamlSpecification);
        register(serviceSpecification, planGenerator.generate(serviceSpecification));
    }

    public DefaultService(File pathToYamlSpecification) throws IOException {
        final PlanGenerator planGenerator = new DefaultPlanGenerator();
        final ServiceSpec serviceSpecification = YAMLServiceSpecFactory.generateFromYAML(pathToYamlSpecification);
        register(serviceSpecification, planGenerator.generate(serviceSpecification));
    }

    /**
     * Creates and registers the service with Mesos, while starting a Jetty HTTP API service on the
     * {@code apiPort}.
     */
    @Override
    public void register(ServiceSpec serviceSpecification, Collection<Plan> plans) {
<<<<<<< HEAD

    }

    public void register(ServiceSpec serviceSpec) {
        this.serviceSpec = serviceSpec;
        this.stateStore = DefaultScheduler.createStateStore(serviceSpec, zkConnectionString);
        DefaultScheduler defaultScheduler;
        try {
            defaultScheduler = DefaultScheduler.create(
                    serviceSpec,
                    stateStore,
                    DefaultScheduler.createConfigStore(
                            serviceSpec, zkConnectionString, Collections.emptyList()));
=======
        this.serviceSpecification = serviceSpecification;
        this.apiPort = this.serviceSpecification.getApiPort();
        this.zkConnectionString = this.serviceSpecification.getZookeeperConnection();
        this.stateStore = DefaultScheduler.createStateStore(null /*serviceSpecification*/, zkConnectionString);
        DefaultScheduler defaultScheduler;
        try {
            defaultScheduler = DefaultScheduler.create(
                    null /*serviceSpecification*/,
                    stateStore,
                    DefaultScheduler.createConfigStore(
                            null /*serviceSpecification*/, zkConnectionString, Collections.emptyList()));
>>>>>>> 48a4dcde
        } catch (ConfigStoreException e) {
            LOGGER.error("Unable to create DefaultScheduler", e);
            throw new IllegalStateException(e);
        }
        startApiServer(defaultScheduler, apiPort);
        registerFramework(defaultScheduler, getFrameworkInfo(), "zk://" + zkConnectionString + "/mesos");

    }

    private static void startApiServer(DefaultScheduler defaultScheduler, int apiPort) {
        new Thread(new Runnable() {
            @Override
            public void run() {
                JettyApiServer apiServer = null;
                try {
                    LOGGER.info("Starting API server.");
                    apiServer = new JettyApiServer(apiPort, defaultScheduler.getResources());
                    apiServer.start();
                } catch (Exception e) {
                    LOGGER.error("API Server failed with exception: ", e);
                } finally {
                    LOGGER.info("API Server exiting.");
                    try {
                        if (apiServer != null) {
                            apiServer.stop();
                        }
                    } catch (Exception e) {
                        LOGGER.error("Failed to stop API server with exception: ", e);
                    }
                }
            }
        }).start();
    }

    private static void registerFramework(Scheduler sched, Protos.FrameworkInfo frameworkInfo, String masterUri) {
        LOGGER.info("Registering framework: {}", frameworkInfo);
        SchedulerDriver driver = new SchedulerDriverFactory().create(sched, frameworkInfo, masterUri);
        driver.run();
    }

    private Protos.FrameworkInfo getFrameworkInfo() {
        Protos.FrameworkInfo.Builder fwkInfoBuilder = Protos.FrameworkInfo.newBuilder()
                .setName(serviceSpec.getName())
                .setFailoverTimeout(TWO_WEEK_SEC)
                .setUser(USER)
                .setRole(SchedulerUtils.nameToRole(serviceSpec.getName()))
                .setPrincipal(SchedulerUtils.nameToPrincipal(serviceSpec.getName()))
                .setCheckpoint(true);

        // The framework ID is not available when we're being started for the first time.
        Optional<Protos.FrameworkID> optionalFrameworkId = stateStore.fetchFrameworkId();
        if (optionalFrameworkId.isPresent()) {
            fwkInfoBuilder.setId(optionalFrameworkId.get());
        }

        return fwkInfoBuilder.build();
    }

}<|MERGE_RESOLUTION|>--- conflicted
+++ resolved
@@ -37,11 +37,7 @@
     private String zkConnectionString;
 
     private StateStore stateStore;
-<<<<<<< HEAD
     private ServiceSpec serviceSpec;
-=======
-    private ServiceSpec serviceSpecification;
->>>>>>> 48a4dcde
 
     public DefaultService() {}
 
@@ -63,7 +59,6 @@
      */
     @Override
     public void register(ServiceSpec serviceSpecification, Collection<Plan> plans) {
-<<<<<<< HEAD
 
     }
 
@@ -77,19 +72,6 @@
                     stateStore,
                     DefaultScheduler.createConfigStore(
                             serviceSpec, zkConnectionString, Collections.emptyList()));
-=======
-        this.serviceSpecification = serviceSpecification;
-        this.apiPort = this.serviceSpecification.getApiPort();
-        this.zkConnectionString = this.serviceSpecification.getZookeeperConnection();
-        this.stateStore = DefaultScheduler.createStateStore(null /*serviceSpecification*/, zkConnectionString);
-        DefaultScheduler defaultScheduler;
-        try {
-            defaultScheduler = DefaultScheduler.create(
-                    null /*serviceSpecification*/,
-                    stateStore,
-                    DefaultScheduler.createConfigStore(
-                            null /*serviceSpecification*/, zkConnectionString, Collections.emptyList()));
->>>>>>> 48a4dcde
         } catch (ConfigStoreException e) {
             LOGGER.error("Unable to create DefaultScheduler", e);
             throw new IllegalStateException(e);

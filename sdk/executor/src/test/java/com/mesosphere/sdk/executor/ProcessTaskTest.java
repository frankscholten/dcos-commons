--- conflicted
+++ resolved
@@ -1,9 +1,6 @@
 package com.mesosphere.sdk.executor;
 
-<<<<<<< HEAD
-import com.mesosphere.sdk.offer.ProcessUtils;
-=======
->>>>>>> d0947ef0
+import com.mesosphere.sdk.offer.ProcessBuilderUtils;
 import com.mesosphere.sdk.offer.CommonIdUtils;
 import org.apache.mesos.ExecutorDriver;
 import org.apache.mesos.Protos;
@@ -79,11 +76,7 @@
         final FailingProcessTask failingProcessTask = new FailingProcessTask(
                 mockExecutorDriver,
                 taskInfo,
-<<<<<<< HEAD
-                ProcessUtils.buildProcess(taskInfo.getCommand()),
-=======
-                ProcessTask.getProcess(taskInfo),
->>>>>>> d0947ef0
+                ProcessBuilderUtils.buildProcess(taskInfo.getCommand()),
                 false);
         final ExecutorService executorService = Executors.newCachedThreadPool();
         executorService.submit(failingProcessTask);
@@ -145,11 +138,7 @@
         final FailingProcessTask processTask = new FailingProcessTask(
                 mockExecutorDriver,
                 taskInfo,
-<<<<<<< HEAD
-                ProcessUtils.buildProcess(taskInfo.getCommand()),
-=======
-                ProcessTask.getProcess(taskInfo),
->>>>>>> d0947ef0
+                ProcessBuilderUtils.buildProcess(taskInfo.getCommand()),
                 true);
 
 
